package net.serenitybdd.plugins.jira.requirements;

import com.google.common.base.Optional;
import com.google.common.base.Splitter;
import com.google.common.collect.ImmutableList;
import com.google.common.collect.ImmutableSet;
import com.google.common.collect.Lists;
import com.google.common.collect.Sets;
import net.serenitybdd.plugins.jira.client.JerseyJiraClient;
import net.serenitybdd.plugins.jira.client.LoadingStrategy;
import net.serenitybdd.plugins.jira.domain.IssueSummary;
import net.serenitybdd.plugins.jira.model.JQLException;
import net.serenitybdd.plugins.jira.service.JIRAConfiguration;
import net.serenitybdd.plugins.jira.service.SystemPropertiesJIRAConfiguration;
import net.thucydides.core.guice.Injectors;
import net.thucydides.core.model.TestOutcome;
import net.thucydides.core.model.TestTag;
import net.thucydides.core.requirements.RequirementsList;
import net.thucydides.core.requirements.RequirementsTagProvider;
import net.thucydides.core.requirements.model.Requirement;
import net.thucydides.core.util.EnvironmentVariables;
import org.apache.commons.lang3.ObjectUtils;
import org.apache.commons.lang3.StringUtils;
import org.slf4j.LoggerFactory;

import java.util.*;

import static net.serenitybdd.plugins.jira.requirements.JIRARequirementsConfiguration.JIRA_CUSTOM_FIELD;
import static net.serenitybdd.plugins.jira.requirements.JIRARequirementsConfiguration.JIRA_CUSTOM_NARRATIVE_FIELD;


/**
 * Integrate Thucydides reports with requirements, epics and stories in a JIRA server.
 */
public class JIRARequirementsProvider implements RequirementsTagProvider {

    private List<Requirement> requirements = null;
    private final JerseyJiraClient jiraClient;
    private final String projectKey;
    private final EnvironmentVariables environmentVariables;

    private final String EPIC_LINK = "Epic Link";

    private final org.slf4j.Logger logger = LoggerFactory.getLogger(JIRARequirementsProvider.class);

    public JIRARequirementsProvider() {
        this(new SystemPropertiesJIRAConfiguration(Injectors.getInjector().getProvider(EnvironmentVariables.class).get() ),
                Injectors.getInjector().getProvider(EnvironmentVariables.class).get() );
    }

    public JIRARequirementsProvider(JIRAConfiguration jiraConfiguration) {
        this(jiraConfiguration, Injectors.getInjector().getProvider(EnvironmentVariables.class).get() );
    }

    public JIRARequirementsProvider(JIRAConfiguration jiraConfiguration, EnvironmentVariables environmentVariables) {
        logConnectionDetailsFor(jiraConfiguration);
        projectKey = jiraConfiguration.getProject();
        this.environmentVariables = environmentVariables;
        jiraClient = new ConfigurableJiraClient(jiraConfiguration.getJiraUrl(),
                jiraConfiguration.getJiraUser(),
                jiraConfiguration.getJiraPassword(),
                projectKey).usingCustomFields(customFieldsDefinedIn(environmentVariables));
    }

    private List<String> definedCustomFields() {
        List<String> customFields = Lists.newArrayList();
        int customFieldIndex = 1;
        while (addCustomFieldIfDefined(environmentVariables, customFields, customFieldNumber(customFieldIndex++))) ;
        return customFields;
    }

    private List<String> customFieldsDefinedIn(EnvironmentVariables environmentVariables) {
        List<String> customFields = Lists.newArrayList();
        addCustomFieldIfDefined(environmentVariables, customFields,
                JIRARequirementsConfiguration.JIRA_CUSTOM_NARRATIVE_FIELD.getName());
        customFields.addAll(definedCustomFields());
        return customFields;
    }

    private String customFieldNumber(int customFieldIndex) {
        return JIRA_CUSTOM_FIELD.getName() + "." + customFieldIndex;
    }

    private boolean addCustomFieldIfDefined(EnvironmentVariables environmentVariables,
                                            List<String> customFields,
                                            String customField) {
        String customFieldName = environmentVariables.getProperty(customField);
        if (StringUtils.isNotEmpty(customFieldName)) {
            customFields.add(customFieldName);
            return true;
        }
        return false;
    }

    private void logConnectionDetailsFor(JIRAConfiguration jiraConfiguration) {
        logger.debug("JIRA URL: {}", jiraConfiguration.getJiraUrl());
        logger.debug("JIRA project: {}", jiraConfiguration.getProject());
        logger.debug("JIRA user: {}", jiraConfiguration.getJiraUser());
    }

    private String getProjectKey() {
        return projectKey;
    }

    @Override
    public List<Requirement> getRequirements() {

        requirements = persisted(requirements);
        if ((requirements == null) && providerActivated()) {

            List<IssueSummary> rootRequirementIssues;
            logger.debug("Loading root requirements: " + rootRequirementsJQL());
            try {
                rootRequirementIssues = jiraClient.findByJQL(rootRequirementsJQL(), LoadingStrategy.LOAD_IN_BATCHES);
            } catch (JQLException e) {
                logger.debug("No root requirements found (JQL = " + rootRequirementsJQL(), e);
                rootRequirementIssues = Lists.newArrayList();
            }
            logger.debug("Loading root requirements done: " + rootRequirementIssues.size());

            RequirementsLoader requirementsLoader = new ConcurrentRequirementsLoader(environmentVariables, this);
            requirements = requirementsLoader.loadFrom(rootRequirementIssues);
            requirements = addParentsTo(requirements);
            persist(requirements);

        }
        return requirements;
    }

    private List<Requirement> persisted(List<Requirement> requirements) {
        if (requirements != null) {
            return requirements;
        }
        return null;
    }

    private void persist(List<Requirement> requirements) {
        // TODO: Implement me
    }

    private boolean providerActivated() {
        return environmentVariables.getPropertyAsBoolean("serenity.providers.jira-requirements-provider", true);
    }

    private List<Requirement> addParentsTo(List<Requirement> requirements) {
        return addParentsTo(requirements, null);
    }

    private final List<Requirement> NO_REQUIREMENTS = ImmutableList.of();

    private List<Requirement> addParentsTo(List<Requirement> requirements, String parent) {
        List<Requirement> augmentedRequirements = Lists.newArrayList();
        for(Requirement requirement : requirements) {
            List<Requirement> children = requirement.hasChildren()
                    ? addParentsTo(requirement.getChildren(),requirement.getName()) : NO_REQUIREMENTS;
            augmentedRequirements.add(requirement.withParent(parent).withChildren(children));
        }
        return augmentedRequirements;
    }

    private Requirement requirementFrom(IssueSummary issue) {

        Requirement baseRequirement = Requirement.named(issue.getSummary())
                .withOptionalCardNumber(issue.getKey())
                .withType(issue.getType())
                .withNarrative(narativeTextFrom(issue))
                .withReleaseVersions(issue.getFixVersions());

        for (String fieldName : definedCustomFields()) {
            if (issue.customField(fieldName).isPresent()) {
                String value = issue.customField(fieldName).get().asString();
                String renderedValue = issue.getRendered().customField(fieldName).get();
                baseRequirement = baseRequirement.withCustomField(fieldName).setTo(value, renderedValue);
            }
        }
        return baseRequirement;
    }

    private String narativeTextFrom(IssueSummary issue) {
        Optional<String> customFieldName = Optional.fromNullable(environmentVariables.getProperty(JIRA_CUSTOM_NARRATIVE_FIELD.getName()));
        if (customFieldName.isPresent()) {
            return customFieldNameFor(issue, customFieldName.get()).or(ObjectUtils.firstNonNull(issue.getRendered().getDescription(), ""));
        } else {
            return issue.getRendered().getDescription();
        }

    }

    private Optional<String> customFieldNameFor(IssueSummary issue, String customFieldName) {
        if (issue.customField(customFieldName).isPresent()) {
            return Optional.of(issue.customField(customFieldName).get().asString());
        } else {
            return Optional.absent();
        }
    }


    protected List<Requirement> findChildrenFor(Requirement parent, final int level) {
        List<IssueSummary> children;

        long t0 = System.currentTimeMillis();
        try {
            logger.debug("Loading child requirements for: " + parent.getName());
            children = jiraClient.findByJQL(childIssuesJQL(parent, level), LoadingStrategy.LOAD_IN_SINGLE_QUERY);

            logger.debug("Loading child requirements for " + parent.getName() + " done: " + children.size());
        } catch (JQLException e) {
            logger.warn("No children found for requirement " + parent, e);
            return NO_REQUIREMENTS;
        }

        final List<Requirement> childRequirements = Collections.synchronizedList(new ArrayList<Requirement>());
        for(IssueSummary childIssue : children) {
            Requirement childRequirement = requirementFrom(childIssue);
            if (moreRequirements(level)) {
                List<Requirement> grandChildren = findChildrenFor(childRequirement, level + 1);
                childRequirement = childRequirement.withChildren(grandChildren);
            }
            childRequirements.add(childRequirement);
        }
        logger.debug("{} child requirements loaded in: {} ms", childRequirements.size(), System.currentTimeMillis() - t0);
        logger.debug("Child requirements: {}", childRequirements);
        return childRequirements;
    }

    private String childIssuesJQL(Requirement parent, int level) {
        String linkType = getRequirementsLinks().get(level);
        if (linkType.equals(EPIC_LINK)) {
            return "'" + getRequirementsLinks().get(level) + "' = " + parent.getCardNumber();
        } else {
            return "issue in linkedIssues(" + parent.getCardNumber() + ",\"" + linkType + "\")";
        }
    }

    private boolean moreRequirements(int level) {
        return level < getRequirementsLinks().size() - 1;
    }



    private String rootRequirementsJQL() {
        return "issuetype = " + getRootIssueType() + " and project=" + getProjectKey();
    }

    private String getRootIssueType() {
        return environmentVariables.getProperty(JIRARequirementsConfiguration.JIRA_ROOT_ISSUE_TYPE.getName(), "epic");
    }

    @Override
    public Optional<Requirement> getParentRequirementOf(TestOutcome testOutcome) {
        logger.debug("Find parent requirement in JIRA for " + testOutcome.getTitle());
        List<String> issueKeys = testOutcome.getIssueKeys();
        if (!issueKeys.isEmpty() && providerActivated()) {
            try {
                Optional<IssueSummary> parentIssue = jiraClient.findByKey(issueKeys.get(0));
                if (parentIssue.isPresent()) {
                    logger.debug("Parent found: " + parentIssue.get());
                    return Optional.of(requirementFrom(parentIssue.get()));
                } else {
                    return Optional.absent();
                }
            } catch (JQLException e) {
                if (noSuchIssue(e)) {
                    return Optional.absent();
                } else {
                    throw new IllegalArgumentException(e);
                }
            }
        } else {
            return Optional.absent();
        }
    }

<<<<<<< HEAD
=======
    @Override
>>>>>>> 70f87cf1
    public Optional<Requirement> getParentRequirementOf(Requirement requirement) {
        for (Requirement candidateParent : RequirementsList.of(getRequirements()).asFlattenedList()) {
            if (candidateParent.getChildren().contains(requirement)) {
                return Optional.of(candidateParent);
            }
        }
        return Optional.absent();
    }

    private boolean noSuchIssue(JQLException e) {
        return e.getMessage().contains("error 400");
    }

    @Override
    public Optional<Requirement> getRequirementFor(TestTag testTag) {
        for (Requirement requirement : getFlattenedRequirements()) {
            if (requirement.getType().equals(testTag.getType()) && requirement.getName().equals(testTag.getName())) {
                return Optional.of(requirement);
            }
        }
        return Optional.absent();
    }

    @Override
    public Set<TestTag> getTagsFor(TestOutcome testOutcome) {
        List<String> issues = testOutcome.getIssueKeys();
        Set<TestTag> tags = Sets.newHashSet();
        for (String issue : issues) {
            tags.addAll(tagsFromIssue(issue));
        }
        return ImmutableSet.copyOf(tags);
    }

    private Collection<? extends TestTag> tagsFromIssue(String issueKey) {
        if (providerActivated()) {
            IssueTagReader tagReader = new IssueTagReader(jiraClient, getFlattenedRequirements(), projectKey);
            return tagReader.addIssueTags(issueKey)
                    .addRequirementTags(issueKey)
                    .addVersionTags(issueKey).getTags();
        } else {
            return ImmutableList.of();
        }
    }

    private List<Requirement> getFlattenedRequirements() {
        return getFlattenedRequirements(getRequirements());
    }

    private List<Requirement> getFlattenedRequirements(List<Requirement> someRequirements) {
        List<Requirement> flattenedRequirements = Lists.newArrayList();
        for (Requirement requirement : someRequirements) {
            flattenedRequirements.add(requirement);
            flattenedRequirements.addAll(getFlattenedRequirements(requirement.getChildren()));
        }
        return flattenedRequirements;
    }

    public List<String> getRequirementsLinks() {
        String requirementLinks = environmentVariables.getProperty(JIRARequirementsConfiguration.JIRA_REQUIREMENT_LINKS.getName(),
                                                                   "Epic Link");
        return Splitter.on(",").trimResults().omitEmptyStrings().splitToList(requirementLinks);
    }
}<|MERGE_RESOLUTION|>--- conflicted
+++ resolved
@@ -271,10 +271,7 @@
         }
     }
 
-<<<<<<< HEAD
-=======
-    @Override
->>>>>>> 70f87cf1
+    @Override
     public Optional<Requirement> getParentRequirementOf(Requirement requirement) {
         for (Requirement candidateParent : RequirementsList.of(getRequirements()).asFlattenedList()) {
             if (candidateParent.getChildren().contains(requirement)) {
